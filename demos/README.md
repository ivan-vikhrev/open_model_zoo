--- conflicted
+++ resolved
@@ -27,17 +27,9 @@
 - [Monodepth Python\* Demo](./python_demos/monodepth_demo/README.md) - The demo demonstrates how to run monocular depth estimation models.
 - [Multi-Camera Multi-Target Tracking Python\* Demo](./python_demos/multi_camera_multi_target_tracking/README.md) Demo application for multiple targets (persons or vehicles) tracking on multiple cameras.
 - [Multi-Channel C++ Demos](./multi_channel/README.md) - Several demo applications for multi-channel scenarios.
-<<<<<<< HEAD
 - [Object Detection Python\* Demo](./python_demos/object_detection_demo/README.md) - Demo application for several object detection model types (like SSD, Yolo, etc).
 - [Object Detection for Faster R-CNN C++ Demo](./object_detection_demo_faster_rcnn/README.md) - Inference of object detection networks like Faster R-CNN (the demo supports only images as inputs).
-- [Object Detection for SSD C++ Demo](./object_detection_demo_ssd_async/README.md) - Demo application for SSD-based Object Detection networks, new Async API performance showcase, and simple OpenCV interoperability (supports video and camera inputs).
-- [Object Detection for YOLO V3 C++ Demo](./object_detection_demo_yolov3_async/README.md) - Demo application for YOLOV3-based Object Detection networks, new Async API performance showcase, and simple OpenCV interoperability (supports video and camera inputs).
-=======
-- [Object Detection for CenterNet Python\* Demo](./python_demos/object_detection_demo_centernet/README.md) - Demo application for CenterNet object detection network.
-- [Object Detection for Faster R-CNN C++ Demo](./object_detection_demo_faster_rcnn/README.md) - Inference of object detection networks like Faster R-CNN (the demo supports only images as inputs).
-- [Object Detection for RetinaFace Python\* Demo](./python_demos/object_detection_demo_retinaface/README.md) - Demo application for RetinaFace face detection model.
 - [Object Detection C++ Demo](./object_detection_demo/README.md) - Demo application for Object Detection networks (different models architectures are supproted), async API showcase, simple OpenCV interoperability (supports video and camera inputs).
->>>>>>> 7486d694
 - [Pedestrian Tracker C++ Demo](./pedestrian_tracker_demo/README.md) - Demo application for pedestrian tracking scenario.
 - [Security Barrier Camera C++ Demo](./security_barrier_camera_demo/README.md) - Vehicle Detection followed by the Vehicle Attributes and License-Plate Recognition, supports images/video and camera inputs.
 - [Speech Recognition Python\* Demo](./python_demos/speech_recognition_demo/README.md) - Speech recognition demo: takes audio file with an English phrase on input, and converts it into text.
