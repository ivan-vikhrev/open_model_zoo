--- conflicted
+++ resolved
@@ -14,7 +14,6 @@
  limitations under the License.
 """
 
-import asyncio
 import numpy as np
 
 from .settings import MwGlobalExp
@@ -54,13 +53,7 @@
             num_classes = 10,
             model_path  = top_models[0],
             conf_thresh= 0.1,
-<<<<<<< HEAD
             nms_thresh = 0.3)
-=======
-            nms_thresh = 0.3,
-            core=core,
-            device=device)
->>>>>>> 48ccaf94
 
         ###           topview.global_subdetector2          ###
         #  max-number constraints:
@@ -74,12 +67,7 @@
             model_path  = top_models[1],
             conf_thresh= 0.1,
             nms_thresh = 0.2,
-<<<<<<< HEAD
             parent_obj = 'scale')
-=======
-            core=core,
-            device=device)
->>>>>>> 48ccaf94
 
         '''configure settings for 2 models in front view'''
         ###          frontview.global_subdetector1           ###
@@ -96,13 +84,7 @@
             num_classes = 10,
             model_path  = side_models[0],
             conf_thresh= 0.2,
-<<<<<<< HEAD
             nms_thresh = 0.3)
-=======
-            nms_thresh = 0.3,
-            core=core,
-            device=device)
->>>>>>> 48ccaf94
 
         ###           frontview.global_subdetector2          ###
         #  max-number constraints:
@@ -115,7 +97,6 @@
             num_classes = 3,
             model_path  = side_models[1],
             conf_thresh= 0.1,
-<<<<<<< HEAD
             nms_thresh = 0.3,
             parent_obj = 'ruler')
 
@@ -126,17 +107,6 @@
         self.all_classes += list(self.side_loc_exp.mw_classes)
         self.all_classes = sorted(list(set(self.all_classes)))
 
-=======
-            nms_thresh = 0.2,
-            core=core,
-            device=device)
-
-        ### concatenate list of class names for topview
-        cls1 = self.top1_exp.mw_classes
-        cls2 = self.top2_exp.mw_classes
-        self.classes = cls1 + cls2
-        self.offset_cls_idx = [0, len(self.top1_exp.mw_classes)]
->>>>>>> 48ccaf94
         #  max-number constraints:
         self.max_nums = {
         "balance": 1, "weights": 6, "tweezers": 1,
