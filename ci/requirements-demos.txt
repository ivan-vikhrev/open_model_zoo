# use update-requirements.py to update this file

appdirs==1.4.4
    # via pooch
attrs==20.3.0
    # via pytest
audioread==2.1.9
    # via librosa
certifi==2020.12.5
    # via requests
cffi==1.14.5
    # via soundfile
chardet==4.0.0
    # via requests
cycler==0.10.0
    # via matplotlib
decorator==5.0.7
    # via librosa
flake8-import-order==0.18.1
    # via motmetrics
flake8==3.9.1
    # via motmetrics
idna==2.10
    # via requests
importlib-metadata==4.0.0
    # via
    #   flake8
    #   pluggy
    #   pytest
iniconfig==1.1.1
    # via pytest
joblib==1.0.1
    # via
    #   librosa
    #   scikit-learn
kiwisolver==1.3.1
    # via matplotlib
librosa==0.8.0
    # via -r demos/requirements.txt
llvmlite==0.36.0
    # via numba
matplotlib==3.3.4
    # via -r demos/requirements.txt
mccabe==0.6.1
    # via flake8
motmetrics==1.2.0
    # via -r demos/requirements.txt
nibabel==3.2.1
    # via -r demos/requirements.txt
<<<<<<< HEAD
numpy==1.19.5
=======
numba==0.53.1
    # via
    #   librosa
    #   resampy
numpy==1.19.5 ; python_version >= "3.4"
>>>>>>> 109a1531
    # via
    #   -r ${INTEL_OPENVINO_DIR}/python/requirements.txt
    #   -r demos/requirements.txt
    #   librosa
    #   matplotlib
    #   motmetrics
    #   nibabel
    #   numba
    #   pandas
    #   resampy
    #   scikit-learn
    #   scipy
    #   tensorboardx
packaging==20.9
    # via
    #   nibabel
    #   pooch
    #   pytest
pandas==1.1.5
    # via motmetrics
pillow==8.2.0
    # via matplotlib
pluggy==0.13.1
    # via pytest
pooch==1.3.0
    # via librosa
protobuf==3.15.8
    # via tensorboardx
py-cpuinfo==8.0.0
    # via pytest-benchmark
py==1.10.0
    # via pytest
pycodestyle==2.7.0
    # via
    #   flake8
    #   flake8-import-order
pycparser==2.20
    # via cffi
pyflakes==2.3.1
    # via flake8
pyparsing==2.4.7
    # via
    #   matplotlib
    #   packaging
pytest-benchmark==3.4.1
    # via motmetrics
pytest==6.2.3
    # via
    #   motmetrics
    #   pytest-benchmark
python-dateutil==2.8.1
    # via
    #   matplotlib
    #   pandas
pytz==2021.1
    # via pandas
requests==2.25.1
    # via pooch
resampy==0.2.2
    # via librosa
scikit-learn==0.24.1
    # via
    #   -r demos/requirements.txt
    #   librosa
scipy==1.5.4
    # via
    #   -r demos/requirements.txt
    #   librosa
    #   motmetrics
    #   resampy
    #   scikit-learn
six==1.15.0
    # via
    #   cycler
    #   protobuf
    #   python-dateutil
    #   resampy
soundfile==0.10.3.post1
    # via librosa
tensorboardx==2.2
    # via -r demos/requirements.txt
threadpoolctl==2.1.0
    # via scikit-learn
tokenizers==0.10.2
    # via -r demos/requirements.txt
toml==0.10.2
    # via pytest
tqdm==4.60.0
    # via -r demos/requirements.txt
typing-extensions==3.7.4.3
    # via importlib-metadata
urllib3==1.26.4
    # via requests
xmltodict==0.12.0
    # via motmetrics
zipp==3.4.1
    # via importlib-metadata

# The following packages are considered to be unsafe in a requirements file:
# setuptools<|MERGE_RESOLUTION|>--- conflicted
+++ resolved
@@ -47,15 +47,11 @@
     # via -r demos/requirements.txt
 nibabel==3.2.1
     # via -r demos/requirements.txt
-<<<<<<< HEAD
-numpy==1.19.5
-=======
 numba==0.53.1
     # via
     #   librosa
     #   resampy
-numpy==1.19.5 ; python_version >= "3.4"
->>>>>>> 109a1531
+numpy==1.19.5
     # via
     #   -r ${INTEL_OPENVINO_DIR}/python/requirements.txt
     #   -r demos/requirements.txt
