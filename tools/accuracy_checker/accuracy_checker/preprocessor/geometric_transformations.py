"""
Copyright (c) 2019 Intel Corporation

Licensed under the Apache License, Version 2.0 (the "License");
you may not use this file except in compliance with the License.
You may obtain a copy of the License at

      http://www.apache.org/licenses/LICENSE-2.0

Unless required by applicable law or agreed to in writing, software
distributed under the License is distributed on an "AS IS" BASIS,
WITHOUT WARRANTIES OR CONDITIONS OF ANY KIND, either express or implied.
See the License for the specific language governing permissions and
limitations under the License.
"""

import math
from collections import namedtuple

import cv2
import numpy as np
from PIL import Image
try:
    import tensorflow as tf
except ImportError as import_error:
    tf = None

from ..config import ConfigError, NumberField, StringField, BoolField
from ..dependency import ClassProvider
from ..logging import warning
from ..preprocessor import Preprocessor
from ..utils import (
    contains_all, get_size_from_config, string_to_tuple, get_size_3d_from_config, get_stride_from_config
)


# The field .type should be string, the field .parameters should be dict
GeometricOperationMetadata = namedtuple('GeometricOperationMetadata', ['type', 'parameters'])


def scale_width(dst_width, dst_height, image_width, image_height,):
    return int(dst_width * image_width / image_height), dst_height


def scale_height(dst_width, dst_height, image_width, image_height):
    return dst_width, int(dst_height * image_height / image_width)


def scale_greater(dst_width, dst_height, image_width, image_height):
    if image_height > image_width:
        return scale_height(dst_width, dst_height, image_width, image_height)
    return scale_width(dst_width, dst_height, image_width, image_height)


def scale_fit_to_window(dst_width, dst_height, image_width, image_height):
    im_scale = min(dst_height / image_height, dst_width / image_width)
    return int(im_scale * image_width), int(im_scale * image_height)


def frcnn_keep_aspect_ratio(dst_width, dst_height, image_width, image_height):
    min_size = min(dst_width, dst_height)
    max_size = max(dst_width, dst_height)
    w1, h1 = scale_greater(min_size, min_size, image_width, image_height)
    if max(w1, h1) <= max_size:
        return w1, h1

    return scale_fit_to_window(max_size, max_size, image_width, image_height)


def ctpn_keep_aspect_ratio(dst_width, dst_height, image_width, image_height):
    scale = min(dst_height, dst_width)
    max_scale = max(dst_height, dst_width)
    im_min_size = min(image_width, image_height)
    im_max_size = max(image_width, image_height)
    im_scale = float(scale) / float(im_min_size)
    if np.round(im_scale * im_max_size) > max_scale:
        im_scale = float(max_scale) / float(im_max_size)
    new_h = np.round(image_height * im_scale)
    new_w = np.round(image_width * im_scale)
    return int(new_w), int(new_h)


def east_keep_aspect_ratio(dst_width, dst_height, image_width, image_height):
    resize_w = image_width
    resize_h = image_height
    max_side_len = max(dst_width, dst_height)
    min_side_len = min(dst_width, dst_height)

    # limit the max side
    if max(resize_h, resize_w) > max_side_len:
        ratio = float(max_side_len) / resize_h if resize_h > resize_w else float(max_side_len) / resize_w
    else:
        ratio = 1.
    resize_h = int(resize_h * ratio)
    resize_w = int(resize_w * ratio)

    resize_h = resize_h if resize_h % min_side_len == 0 else (resize_h // min_side_len - 1) * min_side_len
    resize_w = resize_w if resize_w % min_side_len == 0 else (resize_w // min_side_len - 1) * min_side_len
    resize_h = max(32, resize_h)
    resize_w = max(32, resize_w)

    return resize_w, resize_h


ASPECT_RATIO_SCALE = {
    'width': scale_width,
    'height': scale_height,
    'greater': scale_greater,
    'fit_to_window': scale_fit_to_window,
    'frcnn_keep_aspect_ratio': frcnn_keep_aspect_ratio,
    'ctpn_keep_aspect_ratio': ctpn_keep_aspect_ratio,
    'east_keep_aspect_ratio': east_keep_aspect_ratio
}


class _Resizer(ClassProvider):
    __provider_type__ = 'resizer'

    supported_interpolations = {}
    default_interpolation = None

    def __init__(self, interpolation=None):
        if not interpolation:
            interpolation = self.default_interpolation
        if interpolation.upper() not in self.supported_interpolations:
            raise ConfigError('{} not found for {}'.format(self.supported_interpolations, self.__provider__))
        self.interpolation = self.supported_interpolations.get(interpolation.upper(), self.default_interpolation)

    def resize(self, data, new_height, new_width):
        raise NotImplementedError

    def __call__(self, data, new_height, new_width):
        return self.resize(data, new_height, new_width)

    @classmethod
    def all_provided_interpolations(cls):
        interpolations = set()
        for _, provider_class in cls.providers.items():
            try:
                interpolations.update(provider_class.supported_interpolations)
            except ImportError:
                continue
        return interpolations


class _OpenCVResizer(_Resizer):
    __provider__ = 'opencv'

    supported_interpolations = {
        'NEAREST': cv2.INTER_NEAREST,
        'LINEAR': cv2.INTER_LINEAR,
        'CUBIC': cv2.INTER_CUBIC,
        'AREA': cv2.INTER_AREA,
        'MAX': cv2.INTER_MAX,
        'BITS': cv2.INTER_BITS,
        'BITS2': cv2.INTER_BITS2,
        'LANCZOS4': cv2.INTER_LANCZOS4,
    }
    default_interpolation = 'LINEAR'

    def resize(self, data, new_height, new_width):
        return cv2.resize(data, (new_width, new_height), interpolation=self.interpolation).astype(np.float32)


class _PillowResizer(_Resizer):
    __provider__ = 'pillow'
    supported_interpolations = {
        'NEAREST': Image.NEAREST,
        'NONE': Image.NONE,
        'BILINEAR': Image.BILINEAR,
        'LINEAR': Image.LINEAR,
        'BICUBIC': Image.BICUBIC,
        'CUBIC': Image.CUBIC,
        'ANTIALIAS': Image.ANTIALIAS,
    }
    default_interpolation = 'BILINEAR'

    def __init__(self, interpolation):
        try:
            optional_interpolations = {
                'BOX': Image.BOX,
                'LANCZOS': Image.LANCZOS,
                'HAMMING': Image.HAMMING,
            }
            self.supported_interpolations.update(optional_interpolations)
        except AttributeError:
            pass
        super().__init__(interpolation)

    def resize(self, data, new_height, new_width):
        data = Image.fromarray(data)
        data = data.resize((new_width, new_height), self.interpolation)
        data = np.array(data)

        return data


class _TFResizer(_Resizer):
    __provider__ = 'tf'

    def __init__(self, interpolation):
        if tf is None:
            raise ImportError('tf backend for resize operation requires TensorFlow. Please install it before usage.')
        tf.enable_eager_execution()
        self.supported_interpolations = {
            'BILINEAR': tf.image.ResizeMethod.BILINEAR,
            'AREA': tf.image.ResizeMethod.AREA,
            'BICUBIC': tf.image.ResizeMethod.BICUBIC,
        }
        self.default_interpolation = 'BILINEAR'
        self._resize = tf.image.resize_images

        super().__init__(interpolation)

    def resize(self, data, new_height, new_width):
        resized_data = self._resize(data, [new_height, new_width], method=self.interpolation)
        return resized_data.numpy()


def create_resizer(config):
    resize_realization = config.get('resize_realization')
    interpolation = config.get('interpolation')

    def provided_both_resizer(additional_flag):
        return contains_all(config, ['resize_realization', additional_flag])

    def select_resizer_by_flags(use_pil, use_tf):
        if use_pil and use_tf:
            raise ConfigError('Pillow and TensorFlow flags both provided. Please select only one resize method.')
        if use_pil:
            return 'pillow'
        if use_tf:
            return 'tf'
        return 'opencv'

    if resize_realization:
        if provided_both_resizer('use_pillow') or provided_both_resizer('use_tensorflow'):
            warning(
                'resize_realization and flag: {} both provided. resize_realization: {} will be used.'.format(
                    'use_pillow' if 'use_pillow' in config else 'use_tensorflow', config['resize_realization']
                )
            )
    else:
        use_pillow, use_tesorfow = config.get('use_pillow', False), config.get('use_tensorflow', False)
        resize_realization = select_resizer_by_flags(use_pillow, use_tesorfow)

    return _Resizer.provide(resize_realization, interpolation)


class Resize(Preprocessor):
    __provider__ = 'resize'

    @classmethod
    def parameters(cls):
        parameters = super().parameters()
        parameters.update({
            'size': NumberField(
                value_type=int, optional=True, min_value=1, description="Destination sizes for both dimensions."
            ),
            'dst_width': NumberField(
                value_type=int, optional=True, min_value=1, description="Destination width for image resizing."
            ),
            'dst_height': NumberField(
                value_type=int, optional=True, min_value=1, description="Destination height for image resizing."
            ),
            'aspect_ratio_scale': StringField(
                choices=ASPECT_RATIO_SCALE, optional=True,
                description="Allows save image aspect ratio using one of these ways: "
                            "{}".format(', '.join(ASPECT_RATIO_SCALE))
            ),
            'interpolation': StringField(
                choices=_Resizer.all_provided_interpolations(), optional=True, default='LINEAR',
                description="Specifies method that will be used."
            ),
            'use_pillow': BoolField(
                optional=True, default=False,
                description="Parameter specifies usage of Pillow library for resizing."
            ),
            'use_tensorflow': BoolField(
                optional=True,
                description="Specifies usage of TensorFlow Image for resizing. Requires TensorFlow installation."
            ),
            'resize_realization': StringField(
                optional=True, choices=_Resizer.providers,
                description="Parameter specifies functionality of which library will be used for resize: "
                            "{}".format(', '.join(_Resizer.providers))
            )
        })

        return parameters

    def configure(self):
        self.dst_height, self.dst_width = get_size_from_config(self.config)
        self.resizer = create_resizer(self.config)
        self.scaling_func = ASPECT_RATIO_SCALE.get(self.get_value_from_config('aspect_ratio_scale'))

    def process(self, image, annotation_meta=None):
        data = image.data
        new_height, new_width = self.dst_height, self.dst_width

        is_simple_case = not isinstance(data, list) # otherwise -- pyramid, tiling, etc

        def process_data(data, new_height, new_width, scale_func, resize_func):
            dst_width, dst_height = new_width, new_height
            image_h, image_w = data.shape[:2]
            if scale_func:
                dst_width, dst_height = scale_func(new_width, new_height, image_w, image_h)

            resize_meta = {}
            resize_meta['preferable_width'] = max(dst_width, new_width)
            resize_meta['preferable_height'] = max(dst_height, new_height)
            resize_meta['image_info'] = [dst_height, dst_width, 1]
            resize_meta['scale_x'] = float(dst_width) / image_w
            resize_meta['scale_y'] = float(dst_height) / image_h
            resize_meta['original_width'] = image_w
            resize_meta['original_height'] = image_h

            if is_simple_case:
                # support GeometricOperationMetadata array for simple case only -- without tiling, pyramids, etc
                image.metadata.setdefault(
                    'geometric_operations', []).append(GeometricOperationMetadata('resize', resize_meta))

            image.metadata.update(resize_meta)

            data = resize_func(data, dst_height, dst_width)
            if len(data.shape) == 2:
                data = np.expand_dims(data, axis=-1)

            return data

        image.data = (
            process_data(data, new_height, new_width, self.scaling_func, self.resizer)
            if is_simple_case else [
                process_data(data_fragment, new_height, new_width, self.scaling_func, self.resizer)
                for data_fragment in data
            ]
        )

        return image


class AutoResize(Preprocessor):
    __provider__ = 'auto_resize'

    def configure(self):
        if self.input_shapes is None or len(self.input_shapes) != 1:
            raise ConfigError('resize to input size possible, only for one input layer case')
        input_shape = next(iter(self.input_shapes.values()))
        self.dst_height, self.dst_width = input_shape[2:]

    def process(self, image, annotation_meta=None):
        is_simple_case = not isinstance(image.data, list) # otherwise -- pyramid, tiling, etc

        def process_data(data):
            data = cv2.resize(data, (self.dst_width, self.dst_height)).astype(np.float32)
            if len(data.shape) == 2:
                data = np.expand_dims(data, axis=-1)

            if is_simple_case:
                # support GeometricOperationMetadata array for simple case only -- without tiling, pyramids, etc
                image.metadata.setdefault('geometric_operations', []).append(
                    GeometricOperationMetadata('auto_resize', {})
                )

            return data

        data = image.data
        image.data = (
            process_data(data) if is_simple_case else [
                process_data(data_fragment)for data_fragment in data
            ]
        )

        return image


FLIP_MODES = {'horizontal': 0, 'vertical': 1}


class Flip(Preprocessor):
    __provider__ = 'flip'

    @classmethod
    def parameters(cls):
        parameters = super().parameters()
        parameters.update({
            'mode' : StringField(choices=FLIP_MODES.keys(), default='horizontal',
                                 description="Specifies the axis for flipping (vertical or horizontal).")
        })
        return parameters

    def configure(self):
        mode = self.get_value_from_config('mode')
        if isinstance(mode, str):
            self.mode = FLIP_MODES[mode]

    def process(self, image, annotation_meta=None):
        image.data = cv2.flip(image.data, self.mode)
        image.metadata.setdefault(
            'geometric_operations', []).append(GeometricOperationMetadata('flip', {'mode': self.mode}))
        return image


class Crop(Preprocessor):
    __provider__ = 'crop'

    @classmethod
    def parameters(cls):
        parameters = super().parameters()
        parameters.update({
            'size': NumberField(
                value_type=int, optional=True, min_value=1,
                description="Destination size for cropping both dimensions."
            ),
            'dst_width': NumberField(
                value_type=int, optional=True, min_value=1,
                description="Destination width for image cropping respectively."
            ),
            'dst_height': NumberField(
                value_type=int, optional=True, min_value=1,
                description="Destination height for image cropping respectively."
            ),
            'use_pillow': BoolField(
                optional=True, default=False, description="Parameter specifies usage of Pillow library for cropping."
            ),
            'central_fraction' : NumberField(
                value_type=float, min_value=0, max_value=1, optional=True, description="Central Fraction."
            )
        })

        return parameters

    def configure(self):
        self.use_pillow = self.get_value_from_config('use_pillow')
        self.dst_height, self.dst_width = get_size_from_config(self.config, allow_none=True)
        self.central_fraction = self.get_value_from_config('central_fraction')
        if self.dst_height is None and self.dst_width is None and self.central_fraction is None:
            raise ConfigError('sizes for crop or central_fraction should be provided')
        if self.dst_height and self.dst_width and self.central_fraction:
            raise ConfigError('both sizes and central fraction provided  for cropping')

        if not self.central_fraction:
            if self.dst_height is None or self.dst_width is None:
                raise ConfigError('one from crop dimentions is not provided')

    def process(self, image, annotation_meta=None):
        is_simple_case = not isinstance(image.data, list) # otherwise -- pyramid, tiling, etc
        data = image.data

        def process_data(data, dst_height, dst_width, central_fraction, use_pillow):
            height, width = data.shape[:2]
            if not central_fraction:
                new_height = dst_height
                new_width = dst_width
            else:
                new_height = int(height * central_fraction)
                new_width = int(width * central_fraction)

            if use_pillow:
                i = int(round((height - new_height) / 2.))
                j = int(round((width - new_width) / 2.))
                cropped_data = Image.fromarray(data).crop((j, i, j + new_width, i + new_height))
                return np.array(cropped_data)

            if width < new_width or height < new_height:
                resized = np.array([width, height])
                if resized[0] < new_width:
                    resized = resized * new_width / resized[0]
                if resized[1] < new_height:
                    resized = resized * new_height / resized[1]
                data = cv2.resize(data, tuple(np.ceil(resized).astype(int)))

            height, width = data.shape[:2]
            start_height = (height - new_height) // 2
            start_width = (width - new_width) // 2

            if is_simple_case:
                # support GeometricOperationMetadata array for simple case only -- without tiling, pyramids, etc
                image.metadata.setdefault('geometric_operations', []).append(GeometricOperationMetadata('crop', {}))

            return data[start_height:start_height + new_height, start_width:start_width + new_width]

        image.data = process_data(
            data, self.dst_height, self.dst_width, self.central_fraction, self.use_pillow
        ) if not isinstance(data, list) else [
            process_data(
                fragment, self.dst_height, self.dst_width, self.central_fraction, self.use_pillow
            ) for fragment in image.data
        ]

        return image


class CropRect(Preprocessor):
    __provider__ = 'crop_rect'

    def process(self, image, annotation_meta=None):
        rect = annotation_meta.get('rect')
        if not rect:
            return image

        rows, cols = image.data.shape[:2]
        rect_x_min, rect_y_min, rect_x_max, rect_y_max = rect
        start_width, start_height = max(0, rect_x_min), max(0, rect_y_min)

        width = min(start_width + (rect_x_max - rect_x_min), cols)
        height = min(start_height + (rect_y_max - rect_y_min), rows)

        image.data = image.data[int(start_height):int(height), int(start_width):int(width)]
        image.metadata.setdefault('geometric_operations', []).append(GeometricOperationMetadata('crop_rect', {}))
        return image


class ExtendAroundRect(Preprocessor):
    __provider__ = 'extend_around_rect'

    @classmethod
    def parameters(cls):
        parameters = super().parameters()
        parameters.update({
            'augmentation_param' : NumberField(
                value_type=float, optional=True, default=0, description="Scale factor for augmentation."
            )
        })
        return parameters

    def configure(self):
        self.augmentation_param = self.get_value_from_config('augmentation_param')

    def process(self, image, annotation_meta=None):
        rect = annotation_meta.get('rect')
        rows, cols = image.data.shape[:2]

        rect_x_left, rect_y_top, rect_x_right, rect_y_bottom = rect or (0, 0, cols, rows)
        rect_x_left = max(0, rect_x_left)
        rect_y_top = max(0, rect_y_top)
        rect_x_right = min(rect_x_right, cols)
        rect_y_bottom = min(rect_y_bottom, rows)

        rect_w = rect_x_right - rect_x_left
        rect_h = rect_y_bottom - rect_y_top

        width_extent = (rect_x_right - rect_x_left + 1) * self.augmentation_param
        height_extent = (rect_y_bottom - rect_y_top + 1) * self.augmentation_param
        rect_x_left = rect_x_left - width_extent
        border_left = abs(min(0, rect_x_left))
        rect_x_left = int(max(0, rect_x_left))

        rect_y_top = rect_y_top - height_extent
        border_top = abs(min(0, rect_y_top))
        rect_y_top = int(max(0, rect_y_top))

        rect_y_bottom += border_top
        rect_y_bottom = int(rect_y_bottom + height_extent + 0.5)
        border_bottom = abs(max(0, rect_y_bottom - rows))

        rect_x_right += border_left
        rect_x_right = int(rect_x_right + width_extent + 0.5)
        border_right = abs(max(0, rect_x_right - cols))

        image.data = cv2.copyMakeBorder(
            image.data, int(border_top), int(border_bottom), int(border_left), int(border_right), cv2.BORDER_REPLICATE
        )

        rect = (
            int(rect_x_left), int(rect_y_top),
            int(rect_x_left) + int(rect_w + width_extent * 2), int(rect_y_top) + int(rect_h + height_extent * 2)
        )
        annotation_meta['rect'] = rect

        image.metadata.setdefault('geometric_operations', []).append(
            GeometricOperationMetadata('extend_around_rect', {})
        )

        return image


class PointAligner(Preprocessor):
    __provider__ = 'point_alignment'

    ref_landmarks = np.array([
        30.2946 / 96, 51.6963 / 112,
        65.5318 / 96, 51.5014 / 112,
        48.0252 / 96, 71.7366 / 112,
        33.5493 / 96, 92.3655 / 112,
        62.7299 / 96, 92.2041 / 112
    ], dtype=np.float64).reshape(5, 2)

    @classmethod
    def parameters(cls):
        parameters = super().parameters()
        parameters.update({
            'draw_points': BoolField(optional=True, default=False, description="Allows visualize points."),
            'normalize': BoolField(
                optional=True, default=True, description="Allows to use normalization for keypoints."),
            'size': NumberField(
                value_type=int, optional=True, min_value=1,
                description="Destination size for keypoints resizing for both destination dimentions."
            ),
            'dst_width': NumberField(
                value_type=int, optional=True, min_value=1, description="Destination width for keypoints resizing."
            ),
            'dst_height': NumberField(
                value_type=int, optional=True, min_value=1, description="Destination height for keypoints resizing."
            ),
        })

        return parameters

    def configure(self):
        self.draw_points = self.get_value_from_config('draw_points')
        self.normalize = self.get_value_from_config('normalize')
        self.dst_height, self.dst_width = get_size_from_config(self.config)

    def process(self, image, annotation_meta=None):
        keypoints = annotation_meta.get('keypoints')
        image.data = self.align(image.data, keypoints)
        image.metadata.setdefault('geometric_operations', []).append(GeometricOperationMetadata('point_alignment', {}))
        return image

    def align(self, img, points):
        if not points:
            return img

        points_number = len(points) // 2
        points = np.array(points).reshape(points_number, 2)

        inp_shape = [1., 1.]
        if self.normalize:
            inp_shape = img.shape

        keypoints = points.copy().astype(np.float64)
        keypoints[:, 0] *= (float(self.dst_width) / inp_shape[1])
        keypoints[:, 1] *= (float(self.dst_height) / inp_shape[0])

        keypoints_ref = np.zeros((points_number, 2), dtype=np.float64)
        keypoints_ref[:, 0] = self.ref_landmarks[:, 0] * self.dst_width
        keypoints_ref[:, 1] = self.ref_landmarks[:, 1] * self.dst_height

        transformation_matrix = self.transformation_from_points(np.array(keypoints_ref), np.array(keypoints))
        img = cv2.resize(img, (self.dst_width, self.dst_height))
        if self.draw_points:
            for point in keypoints:
                cv2.circle(img, (int(point[0]), int(point[1])), 5, (255, 0, 0), -1)

        return cv2.warpAffine(img, transformation_matrix, (self.dst_width, self.dst_height), flags=cv2.WARP_INVERSE_MAP)

    @staticmethod
    def transformation_from_points(points1, points2):
        points1 = np.matrix(points1.astype(np.float64))
        points2 = np.matrix(points2.astype(np.float64))

        c1 = np.mean(points1, axis=0)
        c2 = np.mean(points2, axis=0)
        points1 -= c1
        points2 -= c2
        s1 = np.std(points1)
        s2 = np.std(points2)
        points1 /= np.maximum(s1, np.finfo(np.float64).eps)
        points2 /= np.maximum(s1, np.finfo(np.float64).eps)
        points_std_ratio = s2 / np.maximum(s1, np.finfo(np.float64).eps)

        u, _, vt = np.linalg.svd(points1.T * points2)
        r = (u * vt).T

        return np.hstack((points_std_ratio * r, c2.T - points_std_ratio * r * c1.T))


def center_padding(dst_width, dst_height, width, height):
    pad = [int(math.floor((dst_height - height) / 2.0)), int(math.floor((dst_width - width) / 2.0))]
    pad.extend([dst_height - height - pad[0], dst_width - width - pad[1]])

    return pad


def right_bottom_padding(dst_width, dst_height, width, height):
    return [0, 0, dst_height - height, dst_width - width]


def left_top_padding(dst_width, dst_height, width, height):
    return [dst_height - height, dst_width - width, 0, 0]


padding_func = {
    'center': center_padding,
    'left_top': left_top_padding,
    'right_bottom': right_bottom_padding
}


class Padding(Preprocessor):
    __provider__ = 'padding'

    @classmethod
    def parameters(cls):
        parameters = super().parameters()
        parameters.update({
            'stride': NumberField(
                value_type=int, min_value=1, optional=True, default=1, description="Stride for padding."
            ),
            'pad_value': StringField(
                optional=True, default='0,0,0', description="Value for filling space around original image."
            ),
            'size': NumberField(
                value_type=int, optional=True, min_value=1,
                description="Destination size for padded image for both dimensions."),
            'dst_width': NumberField(
                value_type=int, optional=True, min_value=1, description="Destination width for padded image."
            ),
            'dst_height': NumberField(
                value_type=int, optional=True, min_value=1, description="Destination height for padded image."
            ),
            'pad_type': StringField(
                choices=padding_func.keys(), optional=True, default='center',
                description="Padding space location. Supported: {}".format(', '.join(padding_func))
            ),
            'use_numpy': BoolField(
                optional=True, default=False, description="Allow to use numpy for padding instead default OpenCV."
            )
        })

        return parameters

    def configure(self):
        self.stride = self.get_value_from_config('stride')
        pad_val = self.get_value_from_config('pad_value')
        if isinstance(pad_val, int):
            self.pad_value = (pad_val, pad_val, pad_val)
        if isinstance(pad_val, str):
            self.pad_value = string_to_tuple(pad_val, int)
        self.dst_height, self.dst_width = get_size_from_config(self.config, allow_none=True)
        self.pad_func = padding_func[self.get_value_from_config('pad_type')]
        self.use_numpy = self.get_value_from_config('use_numpy')

    def process(self, image, annotation_meta=None):
        height, width, _ = image.data.shape
        pref_height = self.dst_height or image.metadata.get('preferable_height', height)
        pref_width = self.dst_width or image.metadata.get('preferable_width', width)
        height = min(height, pref_height)
        pref_height = math.ceil(pref_height / float(self.stride)) * self.stride
        pref_width = max(pref_width, width)
        pref_width = math.ceil(pref_width / float(self.stride)) * self.stride
        pad = self.pad_func(pref_width, pref_height, width, height)
        image.metadata['padding'] = pad
        padding_realization_func = self._opencv_padding if not self.use_numpy else self._numpy_padding
        image.data = padding_realization_func(image.data, pad)

        image.metadata.setdefault('geometric_operations', []).append(
            GeometricOperationMetadata('padding',
                                       {
                                           'pad': pad,
                                           'dst_width': self.dst_width,
                                           'dst_height': self.dst_height,
                                           'pref_width': pref_width,
                                           'pref_height': pref_height,
                                           'width': width,
                                           'height': height
                                       }))

        return image

    def _opencv_padding(self, image, pad):
        return cv2.copyMakeBorder(
            image, pad[0], pad[2], pad[1], pad[3], cv2.BORDER_CONSTANT, value=self.pad_value
        )

    def _numpy_padding(self, image, pad):
        pad_values = (
            (self.pad_value[0], self.pad_value[0]),
            (self.pad_value[1], self.pad_value[1]),
            (self.pad_value[2], self.pad_value[2])
        )
        return np.pad(
            image, ((pad[0], pad[2]), (pad[1], pad[3]), (0, 0)),
            mode='constant', constant_values=pad_values
        )


class Tiling(Preprocessor):
    __provider__ = 'tiling'

    @classmethod
    def parameters(cls):
        parameters = super().parameters()
        parameters.update({
            'margin': NumberField(value_type=int, min_value=1, description="Margin for tiled fragment of image."),
            'size': NumberField(
                value_type=int, optional=True, min_value=1,
                description="Destination size of tiled fragment for both dimentions."
            ),
            'dst_width'  : NumberField(
                value_type=int, optional=True, min_value=1, description="Destination width of tiled fragment."
            ),
            'dst_height' : NumberField(
                value_type=int, optional=True, min_value=1, description="Destination height of tiled fragment."
            ),
        })
        return parameters

    def configure(self):
        self.dst_height, self.dst_width = get_size_from_config(self.config)
        self.margin = self.get_value_from_config('margin')

    def process(self, image, annotation_meta=None):
        data = image.data
        image_size = data.shape
        output_height = self.dst_height - 2 * self.margin
        output_width = self.dst_width - 2 * self.margin
        data = cv2.copyMakeBorder(data, *np.full(4, self.margin), cv2.BORDER_REFLECT_101)
        num_tiles_h = image_size[0] // output_height + (1 if image_size[0] % output_height else 0)
        num_tiles_w = image_size[1] // output_width + (1 if image_size[1] % output_width else 0)
        tiled_data = []
        for height in range(num_tiles_h):
            for width in range(num_tiles_w):
                offset = [output_height * height, output_width * width]
                tile = data[offset[0]:offset[0] + self.dst_height, offset[1]:offset[1] + self.dst_width, :]
                margin = [0, self.dst_height - tile.shape[0], 0, self.dst_width - tile.shape[1]]
                tile = cv2.copyMakeBorder(tile, *margin, cv2.BORDER_REFLECT_101)
                tiled_data.append(tile)
        image.data = tiled_data
        image.metadata['tiles_shape'] = (num_tiles_h, num_tiles_w)
        image.metadata['multi_infer'] = True

        image.metadata.setdefault('geometric_operations', []).append(
            GeometricOperationMetadata('tiling', {'tiles_shape': (num_tiles_h, num_tiles_w)}))

        return image


class Crop3D(Preprocessor):
    __provider__ = 'crop3d'

    @classmethod
    def parameters(cls):
        parameters = super().parameters()
        parameters.update({
            'size': NumberField(
                value_type=int, optional=True, min_value=1,
                description="Destination size for 3d crop for all dimentions."
            ),
            'dst_width': NumberField(
                value_type=int, optional=True, min_value=1, description="Destination width for 3d crop."
            ),
            'dst_height': NumberField(
                value_type=int, optional=True, min_value=1, description="Destination height for 3d crop."
            ),
            'dst_volume': NumberField(
                value_type=int, optional=True, min_value=1, description="Destination volume for 3d crop."
            )
        })

        return parameters

    def configure(self):
        self.dst_height, self.dst_width, self.dst_volume = get_size_3d_from_config(self.config)

    def process(self, image, annotation_meta=None):
        image.data = self.crop_center(image.data, self.dst_height, self.dst_width, self.dst_volume)
        image.metadata.setdefault('geometric_operations', []).append(GeometricOperationMetadata('crop3d', {}))
        return image

    @staticmethod
    def crop_center(img, cropx, cropy, cropz):

        z, y, x, _ = img.shape

        # Make sure starting index is >= 0
        startx = max(x // 2 - (cropx // 2), 0)
        starty = max(y // 2 - (cropy // 2), 0)
        startz = max(z // 2 - (cropz // 2), 0)

        # Make sure ending index is <= size
        endx = min(startx + cropx, x)
        endy = min(starty + cropy, y)
        endz = min(startz + cropz, z)

        return img[startz:endz, starty:endy, startx:endx, :]


<<<<<<< HEAD
class TransformedCropWithAutoScale(Preprocessor):
    __provider__ = 'transformed_crop_with_auto_scale'
=======
class ImagePyramid(Preprocessor):
    __provider__ = 'pyramid'
>>>>>>> e5bf0951

    @classmethod
    def parameters(cls):
        parameters = super().parameters()
<<<<<<< HEAD
        parameters.update({
            'dst_width': NumberField(
                value_type=int, optional=True, min_value=1, description="Width of heatmaps output."
            ),
            'dst_height': NumberField(
                value_type=int, optional=True, min_value=1, description="Height of heatmaps output."
            ),
            'stride': NumberField(
                value_type=int, optional=False,
                description="Stride for network. It is input size of heatmaps / output size of heatmaps."
            )
        })
=======
        parameters.update(
            {
                'min_size': NumberField(value_type=int, min_value=1, description='min side size for pyramid layer'),
                'factor': NumberField(value_type=float, description='scale factor for pyramid layers')
            }
        )
>>>>>>> e5bf0951

        return parameters

    def configure(self):
<<<<<<< HEAD
        self.input_height, self.input_width = get_size_from_config(self.config)
        self.stride = get_stride_from_config(self.config)

    def process(self, image, annotation_meta=None):
        data = image.data
        center, scale = self.get_center_scale(annotation_meta['rects'][0], data.shape[1], data.shape[0])
        trans = self.get_transformation_matrix(center, scale, [self.input_width, self.input_height])
        rev_trans = self.get_transformation_matrix(center, scale, [self.input_width // self.stride,
                                                                   self.input_height // self.stride], key=1)
        data = cv2.warpAffine(data, trans, (self.input_width, self.input_height), flags=cv2.INTER_LINEAR)
        image.data = data
        image.metadata.setdefault('rev_trans', rev_trans)
        return image

    @staticmethod
    def get_center_scale(bbox, image_w, image_h):
        # x y w h
        aspect_ratio = 0.75
        bbox[0] = np.max((0, bbox[0]))
        bbox[1] = np.max((0, bbox[1]))
        x2 = np.min((image_w - 1, bbox[0] + np.max((0, bbox[2] - 1))))
        y2 = np.min((image_h - 1, bbox[1] + np.max((0, bbox[3] - 1))))

        if x2 >= bbox[0] and y2 >= bbox[1]:
            bbox = [bbox[0], bbox[1], x2 - bbox[0], y2 - bbox[1]]

        cx_bbox = bbox[0] + bbox[2] * 0.5
        cy_bbox = bbox[1] + bbox[3] * 0.5
        center = np.array([np.float32(cx_bbox), np.float32(cy_bbox)])

        if bbox[2] > aspect_ratio * bbox[3]:
            bbox[3] = bbox[2] * 1.0 / aspect_ratio
        elif bbox[2] < aspect_ratio * bbox[3]:
            bbox[2] = bbox[3] * aspect_ratio

        s = np.array([bbox[2] / 200., bbox[3] / 200.], np.float32)
        scale = s * 1.25

        return center, scale


    @staticmethod
    def get_transformation_matrix(center, scale, output_size, key=0):
        w, _ = scale * 200
        shift_y = [0, -w * 0.5]
        shift_x = [-w * 0.5, 0]
        points = np.array([center, center + shift_x, center + shift_y], dtype=np.float32)
        transformed_points = np.array([
            [output_size[0] * 0.5, output_size[1] * 0.5],
            [0, output_size[1] * 0.5],
            [output_size[0] * 0.5, output_size[1] * 0.5 - output_size[0] * 0.5]], dtype=np.float32)
        if key == 0:
            trans = cv2.getAffineTransform(np.float32(points), np.float32(transformed_points))
        else:
            trans = cv2.getAffineTransform(np.float32(transformed_points), np.float32(points))
        return trans
=======
        self.min_size = self.get_value_from_config('min_size')
        self.factor = self.get_value_from_config('factor')

    def process(self, image, annotation_meta=None):
        data = image.data.astype(float)
        height, width, _ = data.shape
        min_layer = min(height, width)
        m = 12.0 / self.min_size
        min_layer = min_layer * m
        scales = []
        factor_count = 0
        while min_layer >= 12:
            scales.append(m * pow(self.factor, factor_count))
            min_layer *= self.factor
            factor_count += 1
        scaled_data = []
        for scale in scales:
            hs = int(np.ceil(height * scale))
            ws = int(np.ceil(width * scale))
            scaled_data.append(cv2.resize(data, (ws, hs)))

        image.data = scaled_data
        image.metadata.update({'multi_infer': True, 'scales': scales})

        return image
>>>>>>> e5bf0951
<|MERGE_RESOLUTION|>--- conflicted
+++ resolved
@@ -876,19 +876,12 @@
 
         return img[startz:endz, starty:endy, startx:endx, :]
 
-
-<<<<<<< HEAD
 class TransformedCropWithAutoScale(Preprocessor):
     __provider__ = 'transformed_crop_with_auto_scale'
-=======
-class ImagePyramid(Preprocessor):
-    __provider__ = 'pyramid'
->>>>>>> e5bf0951
 
     @classmethod
     def parameters(cls):
         parameters = super().parameters()
-<<<<<<< HEAD
         parameters.update({
             'dst_width': NumberField(
                 value_type=int, optional=True, min_value=1, description="Width of heatmaps output."
@@ -901,19 +894,10 @@
                 description="Stride for network. It is input size of heatmaps / output size of heatmaps."
             )
         })
-=======
-        parameters.update(
-            {
-                'min_size': NumberField(value_type=int, min_value=1, description='min side size for pyramid layer'),
-                'factor': NumberField(value_type=float, description='scale factor for pyramid layers')
-            }
-        )
->>>>>>> e5bf0951
 
         return parameters
 
     def configure(self):
-<<<<<<< HEAD
         self.input_height, self.input_width = get_size_from_config(self.config)
         self.stride = get_stride_from_config(self.config)
 
@@ -970,7 +954,23 @@
         else:
             trans = cv2.getAffineTransform(np.float32(transformed_points), np.float32(points))
         return trans
-=======
+
+class ImagePyramid(Preprocessor):
+    __provider__ = 'pyramid'
+
+    @classmethod
+    def parameters(cls):
+        parameters = super().parameters()
+        parameters.update(
+            {
+                'min_size': NumberField(value_type=int, min_value=1, description='min side size for pyramid layer'),
+                'factor': NumberField(value_type=float, description='scale factor for pyramid layers')
+            }
+        )
+
+        return parameters
+
+    def configure(self):
         self.min_size = self.get_value_from_config('min_size')
         self.factor = self.get_value_from_config('factor')
 
@@ -995,5 +995,4 @@
         image.data = scaled_data
         image.metadata.update({'multi_infer': True, 'scales': scales})
 
-        return image
->>>>>>> e5bf0951
+        return image