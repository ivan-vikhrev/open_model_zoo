datasets:
  - name: ms_coco_mask_rcnn
    annotation_conversion:
      converter: mscoco_mask_rcnn
      annotation_file: instances_val2017.json
      has_background: True
      sort_annotations: True
    annotation: mscoco_mask_rcnn.pickle
    dataset_meta: mscoco_mask_rcnn.json
    data_source: val2017

  - name: ms_coco_mask_rcnn_short_80_classes
    annotation_conversion:
      converter: mscoco_mask_rcnn
      annotation_file: instances_val2017_short.json
      has_background: True
      sort_annotations: True
    annotation: mscoco_mask_rcnn_short_80.pickle
    dataset_meta: mscoco_mask_rcnn_short_80.json
    data_source: val2017

  - name: ms_coco_mask_rcnn_short_80_classes_without_background
    annotation_conversion:
      converter: mscoco_mask_rcnn
      annotation_file: instances_val2017.json
      has_background: False
      sort_annotations: True
    annotation: mscoco_mask_rcnn_short_80_without_bkgr.pickle
    dataset_meta: mscoco_mask_rcnn_short_80_without_bkgr.json
    data_source: val2017

  - name: ms_coco_mask_rcnn_short_91_classes
    annotation_conversion:
      converter: mscoco_mask_rcnn
      annotation_file: instances_val2017_short.json
      has_background: True
      sort_annotations: True
      use_full_label_map: True
    annotation: mscoco_mask_rcnn_short_91.pickle
    dataset_meta: mscoco_mask_rcnn_short_91.json
    data_source: val2017
    preprocessing:
      - type: resize
        aspect_ratio_scale: fit_to_window
        dst_height: 800
        dst_width: 1365
      - type: padding
        dst_height: 800
        dst_width: 1365
        pad_type: right_bottom

    postprocessing:
      - type: faster_rcnn_postprocessing_resize
        dst_height: 800
        dst_width: 1365


  - name: ms_coco_detection_91_classes
    annotation_conversion:
      converter: mscoco_detection
      annotation_file: instances_val2017.json
      has_background: True
      sort_annotations: True
      use_full_label_map: True
    annotation: mscoco_det_91.pickle
    dataset_meta: mscoco_det_91.json
    data_source: val2017
    preprocessing:
      - type: resize
        aspect_ratio_scale: fit_to_window
        dst_height: 600
        dst_width: 1024
      - type: padding
        dst_height: 600
        dst_width: 1024
        pad_type: right_bottom

    postprocessing:
      - type: faster_rcnn_postprocessing_resize
        dst_height: 600
        dst_width: 1024

  - name: ms_coco_detection_80_class_without_background
    data_source: val2017
    annotation_conversion:
      converter: mscoco_detection
      annotation_file: instances_val2017.json
      has_background: False
      sort_annotations: True
      use_full_label_map: False
    annotation:  mscoco_det_80.pickle
    dataset_meta:  mscoco_det_80.json

  - name: ms_coco_detection_80_class_with_background
    data_source: val2017
    annotation_conversion:
      converter: mscoco_detection
      annotation_file: instances_val2017.json
      has_background: True
      sort_annotations: True
      use_full_label_map: False
    annotation: mscoco_det_80_bkgr.pickle
    dataset_meta:  mscoco_det_80_bkgr.json

  - name: ms_coco_keypoints
    data_source: val2017
    annotation_conversion:
      converter: mscoco_keypoints
      annotation_file: person_keypoints_val2017.json
      sort_key: image_size
    annotation: mscoco_keypoints.pickle
    dataset_meta: mscoco_keypoints.json
    metrics:
      - name: AP
        type: coco_precision
        max_detections: 20

  - name: imagenet_1000_classes
    annotation_conversion:
      converter: imagenet
      annotation_file: val.txt
    annotation: imagenet1000.pickle
    data_source: ILSVRC2012_img_val
    metrics:
      - name: accuracy@top1
        type: accuracy
        top_k: 1
      - name: accuracy@top5
        type: accuracy
        top_k: 5

  - name: imagenet_1000_classes_2015
    annotation_conversion:
      converter: imagenet
      annotation_file: val15.txt
    annotation: imagenet1000_2015.pickle
    data_source: ILSVRC2012_img_val
    metrics:
      - name: accuracy@top1
        type: accuracy
        top_k: 1
      - name: accuracy@top5
        type: accuracy
        top_k: 5

  - name: imagenet_1001_classes
    annotation_conversion:
      converter: imagenet
      annotation_file: val.txt
      has_background: True
    annotation: imagenet1001.pickle
    data_source: ILSVRC2012_img_val
    metrics:
      - name: accuracy@top1
        type: accuracy
        top_k: 1
      - name: accuracy@top5
        type: accuracy
        top_k: 5

  - name: VOC2012
    annotation_conversion:
      converter: voc_detection
      annotations_dir: VOCdevkit/VOC2012/Annotations
      images_dir: VOCdevkit/VOC2012/JPEGImages
      imageset_file: VOCdevkit/VOC2012/ImageSets/Main/val.txt
    data_source: VOCdevkit/VOC2012/JPEGImages
    annotation: voc12.pickle
    dataset_meta: voc12.json
    postprocessing:
      - type: resize_prediction_boxes
    metrics:
      - type: map
        integral: 11point
        ignore_difficult: True
        presenter: print_scalar

  - name: VOC2012_without_background
    annotation_conversion:
      converter: voc_detection
      annotations_dir: VOCdevkit/VOC2012/Annotations
      images_dir: VOCdevkit/VOC2012/JPEGImages
      imageset_file: VOCdevkit/VOC2012/ImageSets/Main/val.txt
      has_background: False
    data_source: VOCdevkit/VOC2012/JPEGImages
    annotation: voc12_without_background.pickle
    dataset_meta: voc12_without_background.json
    postprocessing:
      - type: resize_prediction_boxes
    metrics:
      - type: map
        integral: 11point
        ignore_difficult: True
        presenter: print_scalar

  - name: VOC2012_Segmentation
    annotation_conversion:
      converter: voc_segmentation
      imageset_file: VOCdevkit/VOC2012/ImageSets/Segmentation/val.txt
      images_dir: VOCdevkit/VOC2012/JPEGImages/
      mask_dir: VOCdevkit/VOC2012/SegmentationClass/
    data_source: VOCdevkit/VOC2012/JPEGImages/
    segmentation_masks_source:  VOCdevkit/VOC2012/SegmentationClass/
    annotation: voc2012_segmentation.pickle
    dataset_meta: voc2012_segmentation.json

  - name: wider
    data_source: WIDER_val/images
    annotation_conversion:
      converter: wider
      annotation_file: wider_face_split/wider_face_val_bbx_gt.txt
    annotation: wider.pickle
    dataset_meta: wider.json

  - name: wider_without_bkgr
    data_source: WIDER_val/images
    annotation_conversion:
      converter: wider
      annotation_file: wider_face_split/wider_face_val_bbx_gt.txt
      label_start: 0
    annotation: wider_0.pickle
    dataset_meta: wider_0.json

  - name: facial_landmarks_35
    data_source: VOCdevkit/VOC2012/JPEGImages
    annotation_conversion:
      converter: cvat_facial_landmarks
      annotation_file: 3632_OMZ_task3_facial_landmarks_35_adas.xml
    annotation: facial_landmarks_35.pickle
    preprocessing:
      - type: resize
        size: 60
    postprocessing:
      - type: normalize_landmarks_points

  - name: emotions_recognition
    data_source: VOCdevkit/VOC2012/JPEGImages
    annotation_conversion:
      converter: cvat_attributes_recognition
      annotation_file: 3631_OMZ_task2_emotions_recognition.xml
      label: face
    annotation: emotions_recognition.pickle
    dataset_meta: emotions_recognition.json
    preprocessing:
      - type: extend_around_rect
        augmentation_param: 0.3
      - type: crop_rect
      - type: resize
        size: 64

  - name: age_gender
    data_source: ILSVRC2012_img_val
    annotation_conversion:
      converter: cvat_age_gender
      annotation_file: 3630_OMZ_task1_age_gender.xml
    annotation: age_gender.pickle
    dataset_meta: age_gender.json

  - name: vehicle_attributes
    data_source: val2017
    annotation_conversion:
      converter: cvat_attributes_recognition
      annotation_file: 3634_OMZ_task8_vehicle_attributes_recognition_barrier_0039.xml
      label: vehicle
    annotation: vehicle_attributes.pickle
    dataset_meta: vehicle_attributes.json

  - name: vehicle_attributes_0042
    data_source: val2017
    annotation_conversion:
      converter: cvat_attributes_recognition
      annotation_file: 3634_OMZ_task8_vehicle_attributes_recognition_barrier_0039.xml
      label: vehicle
    annotation: vehicle_attributes.pickle
    dataset_meta: vehicle_attributes.json

  - name: person_8_attributes
    data_source: ILSVRC2012_img_val
    annotation_conversion:
      converter: cvat_multilabel_binary_attributes_recognition
      annotation_file: 3640_OMZ_task6_person_attributes_recognition_crossroad_0230.xml
      label: person
    annotation: person_8_attributes.pickle
    dataset_meta: person_8_attributes.json

  - name: vehicle_license_plate_detection
    data_source: ILSVRC2012_img_val
    annotation_conversion:
      converter: cvat_object_detection
      annotation_file: 3638_OMZ_task13_vehicle_license_plate_detection_barrier_0106.xml
      has_background: True
    annotation: vlpd.pickle
    dataset_meta: vlpd.json

  - name: action_detection_dataset_3_classes
    data_source: WIDER_val/images/44--Aerobics
    annotation_conversion:
      converter: cvat_person_detection_action_recognition
      use_case: common_3_actions
      annotation_file: 3766_OMZ_task14_person-detection-raisinghand-recognition-0001.xml
    annotation: action_detection_3classes.pickle
    dataset_meta: action_detection_3classes.json

  - name: action_detection_dataset_6_classes
    data_source: WIDER_val/images/44--Aerobics
    annotation_conversion:
      converter: cvat_person_detection_action_recognition
      use_case: common_6_actions
      annotation_file: 3766_OMZ_task14_person-detection-raisinghand-recognition-0001.xml
    annotation: action_detection_6classes.pickle
    dataset_meta: action_detection_6classes.json

  - name: action_detection_dataset_teacher
    data_source: WIDER_val/images/44--Aerobics
    annotation_conversion:
      converter: cvat_person_detection_action_recognition
      use_case: teacher
      annotation_file: 3766_OMZ_task14_person-detection-raisinghand-recognition-0001.xml
    annotation: action_detection_teacher.pickle
    dataset_meta: action_detection_teacher.json

  - name: action_detection_dataset_raising_hand
    data_source: WIDER_val/images/44--Aerobics
    annotation_conversion:
      converter: cvat_person_detection_action_recognition
      use_case: raising_hand
      annotation_file: 3766_OMZ_task14_person-detection-raisinghand-recognition-0001.xml
    annotation: action_detection_raising_hand.pickle
    dataset_meta: action_detection_raising_hand.json

  - name: person_detection
    data_source: val2017
    annotation_conversion:
      converter: mscoco_detection
      annotation_file: person_keypoints_val2017.json
      has_background: True
      sort_annotations: True
      use_full_label_map: True
    annotation: mscoco_person_detection.pickle
    dataset_meta: mscoco_person_detection.json

  - name: mscoco_person_detection
    data_source: val2017
    annotation_conversion:
      converter: mscoco_detection
      annotation_file: person_keypoints_val2017.json
      has_background: True
      sort_annotations: True
      use_full_label_map: True
    annotation: mscoco_person_detection.pickle
    dataset_meta: mscoco_person_detection.json

  - name: crossroad_dataset_1016
    data_source: val2017
    annotation_conversion:
      converter: cvat_object_detection
      annotation_file: 3637_OMZ_task12_person_vehicle_bike_detection_crossroad_0078.xml
      labels_file: person-vehicle-bike-detection-crossroad-1016-labels.json
      has_background: True
    annotation: crossroad-1016.pickle
    dataset_meta: crossroad-1016.json

  - name: crossroad_dataset_0078
    data_source: val2017
    annotation_conversion:
      converter: cvat_object_detection
      annotation_file: 3637_OMZ_task12_person_vehicle_bike_detection_crossroad_0078.xml
      labels_file: person-vehicle-bike-detection-crossroad-0078-labels.json
      has_background: True
    annotation: crossroad-0078.pickle
    dataset_meta: crossroad-0078.json

  - name: crossroad_extra_untagged
    data_source: crossroad_extra_untagged/val_data
    annotation_conversion:
      converter: mscoco_detection
      annotation_file: crossroad_extra_untagged/val_coco_no_bg.json
      has_background: False
      sort_annotations: True
      use_full_label_map: False
    annotation: crossroad_extra_untagged.pickle
    dataset_meta: crossroad_extra_untagged.json

  - name: crossroad_extra_untagged_person
    data_source: crossroad_extra_untagged/val_data
    annotation_conversion:
      converter: mscoco_detection
      annotation_file: crossroad_extra_untagged/val_coco_no_bg_person.json
      has_background: False
      sort_annotations: True
      use_full_label_map: False
    annotation: crossroad_extra_untagged_person.pickle
    dataset_meta: crossroad_extra_untagged_person.json

  - name: crossroad_extra_untagged_person_hb
    data_source: crossroad_extra_untagged/val_data
    annotation_conversion:
      converter: mscoco_detection
      annotation_file: crossroad_extra_untagged/val_coco_no_bg_person.json
      has_background: True
      sort_annotations: True
      use_full_label_map: False
    annotation: crossroad_extra_untagged_person_hb.pickle
    dataset_meta: crossroad_extra_untagged_person_hb.json

  - name: crossroad_extra_untagged_vehicle
    data_source: crossroad_extra_untagged/val_data
    annotation_conversion:
      converter: mscoco_detection
      annotation_file: crossroad_extra_untagged/val_coco_no_bg_vehicle.json
      has_background: False
      sort_annotations: True
      use_full_label_map: False
    annotation: crossroad_extra_untagged_vehicle.pickle
    dataset_meta: crossroad_extra_untagged_vehicle.json

  - name: pedestrian_and_vehicle_dataset
    data_source: val2017
    annotation_conversion:
      converter: cvat_object_detection
      annotation_file: 3636_OMZ_task11_pedestrian_and_vehicle_detector_adas_0001.xml
      labels_file: pedestrian-and-vehicle-labels.json
      has_background: True
    annotation: pedestrian_and_vehicle.pickle
    dataset_meta: pedestrian_and_vehicle.json

  - name: pedestrian_detection_dataset
    data_source: val2017
    annotation_conversion:
      converter: cvat_object_detection
      annotation_file: 3636_OMZ_task11_pedestrian_and_vehicle_detector_adas_0001.xml
      labels_file: pedestrian-detection-labels.json
      has_background: True
    annotation: pedestrian_detection.pickle
    dataset_meta: pedestrian_detection.json

  - name: vehicle_detection_dataset
    data_source: val2017
    annotation_conversion:
      converter: cvat_object_detection
      annotation_file: 3636_OMZ_task11_pedestrian_and_vehicle_detector_adas_0001.xml
      labels_file: vehicle-detection-labels.json
      has_background: True
    annotation: vehicle_detection.pickle
    dataset_meta: vehicle_detection.json

  - name: barrier_vehicle_detection_dataset_index_class_2
    data_source: val2017
    annotation_conversion:
      converter: cvat_object_detection
      annotation_file: 3636_OMZ_task11_pedestrian_and_vehicle_detector_adas_0001.xml
      labels_file: vehicle-detection-labels.json
      has_background: True
    annotation: vehicle_detection.pickle
    dataset_meta: vehicle_detection.json

  - name: synthetic_chinese_license_plates
    data_source: Synthetic_Chinese_License_Plates
    annotation_conversion:
      converter: lpr_txt
      annotation_file: Synthetic_Chinese_License_Plates/annotation
      decoding_dictionary_file: dict
    annotation: lpr.pickle
    dataset_meta: lpr.json

    preprocessing:
      - type: resize
        dst_width: 94
        dst_height: 24


  - name: image_retrieval
    data_source: textile_crops
    annotation_conversion:
      converter: image_retrieval
      data_dir: textile_crops
      gallery_annotation_file: textile_crops/gallery/gallery.txt
      queries_annotation_file: textile_crops/queries/quieries.txt
    annotation: textile.pickle
    dataset_meta: textile.json
    preprocessing:
      - type: resize
        size: 224

  - name: lfw
    data_source: LFW/lfw
    annotation_conversion:
      converter: lfw
      pairs_file: LFW/annotation/pairs.txt
      landmarks_file: LFW/annotation/lfw_landmark.txt
    annotation: lfw.pickle

    metrics:
      - type: pairwise_accuracy_subsets
        subset_number: 2

  - name: ICDAR2015
    data_source: ICDAR15_DET/ch4_test_images
    annotation_conversion:
      converter: icdar_detection
      data_dir: ICDAR15_DET/gt
    annotation: icdar15_detection.pickle

  - name: ICDAR2015_word_spotting
    data_source: ICDAR15_DET/ch4_test_images
    annotation_conversion:
      converter: icdar_detection
      word_spotting: True
      data_dir: ICDAR15_DET/gt
    annotation: icdar15_detection.pickle

  - name: ICDAR2013_detection
    data_source: ICDAR13_DET
    annotation_conversion:
      converter: icdar_detection
      data_dir: ICDAR13_DET/gt
    annotation: icdar13_detection.pickle

  - name: ICDAR2013
    data_source: ICDAR13_REC/Challenge2_Test_Task3_Images
    annotation_conversion:
      converter: icdar13_recognition
      annotation_file: ICDAR13_REC/gt/gt.txt.fixed.alfanumeric
    annotation: icdar13_recognition.pickle
    dataset_meta: icdar13_recognition.json

  - name: ICDAR2013_detection
    data_source: ICDAR13_DET
    annotation_conversion:
      converter: icdar_detection
      data_dir: ICDAR13_DET/gt
    annotation: icdar13_detection.pickle

  - name: im2latex_medium_rendered
    data_source: im2latex_medium_rendered/images_processed
    annotation_conversion:
      converter: im2latex_formula_recognition
      data_dir: im2latex_medium_rendered
      images_dir: im2latex_medium_rendered/images_processed
      formula_file: im2latex_medium_rendered/formulas.norm.lst
      split_file: im2latex_medium_rendered/validate_filter.lst
      vocab_file: im2latex_medium_rendered/vocab.json
    annotation: im2latex_medium_rendered.pickle
    dataset_meta: im2latex_medium_rendered.json

  - name: im2latex_medium_photographed
    data_source: im2latex_medium_photographed/images_processed
    annotation_conversion:
      converter: im2latex_formula_recognition
      data_dir: im2latex_medium_photographed
      images_dir: im2latex_medium_photographed/images_processed
      formula_file: im2latex_medium_photographed/formulas.norm.lst
      split_file: im2latex_medium_photographed/test_filter.lst
      vocab_file: im2latex_medium_photographed/vocab.pkl
    annotation: im2latex_medium_photographed.pickle
    dataset_meta: im2latex_medium_photographed.json

  - name: market1501
    data_source: Market-1501-v15.09.15
    annotation_conversion:
      converter: market1501_reid
      data_dir: Market-1501-v15.09.15
    annotation: market1501_reid.pickle

  - name: veri776
    data_source: VeRi-776
    annotation_conversion:
      converter: veri776_reid
      data_dir: VeRi-776
    annotation: veri776_reid.pickle

  - name: reid_dataset
    data_source: Market-1501-v15.09.15
    annotation_conversion:
      converter: market1501_reid
      data_dir: Market-1501-v15.09.15
    annotation: market1501_reid.pickle

  - name: vgg2face
    data_source: VGGFaces2/test
    annotation_conversion:
      converter: vgg_face
      landmarks_csv_file: VGGFaces2/bb_landmark/loose_landmark_test.csv
      bbox_csv_file: VGGFaces2/bb_landmark/loose_bb_test.csv
    annotation: vggfaces2.pickle
    dataset_meta: vggfaces2.json

  - name: semantic_segmentation_adas
    data_source: segmentation/images
    segmentation_masks_source: segmentation/mask_segmentation_adas
    annotation_conversion:
      converter: common_semantic_segmentation
      images_dir: segmentation/images
      masks_dir: segmentation/mask_segmentation_adas
      image_postfix: .JPEG
      mask_postfix: .png
      dataset_meta: segmentation/mask_segmentation_adas/dataset_meta.json
    annotation: semantic_segmentation_adas.pickle
    dataset_meta: semantic_segmentation_adas.json

    preprocessing:
      - type: resize
        dst_height: 1024
        dst_width: 2048

    postprocessing:
      - type: encode_segmentation_mask
        apply_to: annotation
      - type: resize_segmentation_mask
        apply_to: annotation
        dst_height: 1024
        dst_width: 2048

  - name: road_segmentation
    data_source: segmentation/images
    segmentation_masks_source: segmentation/mask_road_segmentation
    annotation_conversion:
      converter: common_semantic_segmentation
      images_dir: segmentation/images
      masks_dir: segmentation/mask_road_segmentation
      image_postfix: .JPEG
      mask_postfix: .png
      dataset_meta: segmentation/mask_road_segmentation/dataset_meta.json
    annotation: road_segmentation.pickle
    dataset_meta: road_segmentation.json

    preprocessing:
      - type: resize
        dst_height: 512
        dst_width: 896

    postprocessing:
      - type: encode_segmentation_mask
        apply_to: annotation
      - type: resize_segmentation_mask
        apply_to: annotation
        dst_height: 512
        dst_width: 896

    metrics:
      - type: mean_iou
        presenter: print_vector
      - type: mean_accuracy
        presenter: print_vector

  - name: super_resolution_x3
    data_source: super_resolution
    annotation_conversion:
      converter: super_resolution
      data_dir: super_resolution
      lr_suffix: lr_x3
      upsample_suffix: upsample_x3
      hr_suffix: hr
      two_streams: True
    annotation: super_resolution_x3.pickle

    metrics:
      - type: psnr
        scale_border: 4
        presenter: print_vector

  - name: super_resolution_x4
    data_source: super_resolution
    annotation_conversion:
      converter: super_resolution
      data_dir: super_resolution
      lr_suffix: lr_x4
      upsample_suffix: upsample_x4
      hr_suffix: hr
      two_streams: True
    annotation: super_resolution_x4.pickle

    metrics:
      - type: psnr
        scale_border: 4
        presenter: print_vector

  - name: text_super_resolution_x3
    data_source: super_resolution
    annotation_conversion:
      converter: super_resolution
      data_dir: super_resolution
      lr_suffix: lr_x3
      hr_suffix: hr_gray
    annotation: text_super_resolution_x3.pickle

    preprocessing:
      - type: bgr_to_gray

    metrics:
      - type: psnr
        scale_border: 4
        presenter: print_vector

  - name: head_pose
    data_source: WIDER_val/images/16--Award_Ceremony
    annotation: head_pose.pickle

    preprocessing:
      - type: crop_rect
      - type: resize
        size: 60

  - name: gaze_estimation_dataset
    data_source: gaze_estimation
    annotation: gaze_estimation.pickle

    reader:
      type: combine_reader
      scheme:
        ".*.png": opencv_imread
        ".*.json":
          type: json_reader
          key: head_pose_angles

  - name: handwritten_score_recognition
    data_source: ILSVRC2012_img_val
    annotation: handwritten_score_recognition.pickle
    dataset_meta: handwritten_score_recognition.json

  - name: cmu_panoptic_keypoints
    data_source: cmu_panoptic_subset
    annotation_conversion:
      converter: cmu_panoptic_keypoints
      data_dir: cmu_panoptic_subset
    annotation: cmu_panoptic_keypoints.pickle

  - name: kinetics-400
    data_source: kinetics/frames_val
    annotation_conversion:
      converter: clip_action_recognition
      annotation_file: kinetics/kinetics_400.json
      data_dir: kinetics/frames_val
    annotation: kinetics_action_recognition.pickle
    dataset_meta: kinetics_action_recognition.json

  - name: kinetics-400-frames-79
    data_source: kinetics/frames_val
    annotation_conversion:
      converter: clip_action_recognition
      annotation_file: kinetics/kinetics_400.json
      data_dir: kinetics/frames_val
      clip_duration: 79
    annotation: kinetics_action_recognition_79.pickle
    dataset_meta: kinetics_action_recognition_79.json

  - name: kinetics-400-frames-79-400
    data_source: kinetics/frames_val
    annotation_conversion:
      converter: clip_action_recognition
      annotation_file: kinetics/kinetics_400.json
      data_dir: kinetics/frames_val
      clip_duration: 79
      temporal_stride: 1
      num_samples: 400
    annotation: kinetics_action_recognition_79_400.pickle
    dataset_meta: kinetics_action_recognition_79_400.json

  - name: driver_action_recognition_dataset
    data_source: kinetics/frames_val
    annotation_conversion:
      converter: clip_action_recognition
      annotation_file: kinetics/driver_action_recognition.json
      data_dir: kinetics/frames_val
    annotation: driver_action_recognition.pickle
    dataset_meta: driver_action_recognition.json

  - name: BraTS
    data_source: BraTS
    reader: numpy_reader
    annotation_conversion:
      converter: brats_numpy
      data_dir: BraTS
      ids_file: BraTS/val_ids.p
      labels_file: BraTS/labels
    annotation: brats.pickle
    dataset_meta: brats.json

  - name: BraTS_2017
    data_source: BraTS_2017
    reader:
      type: nifti_reader
      channels_first: True
    annotation_conversion:
      converter: brats
      data_dir: BraTS_2017
      labels_file: BraTS_2017/labels
      mask_channels_first: True
    annotation: brats2017.pickle
    dataset_meta: brats2017.json

  - name: product_detection
    annotation: product_detection.pickle
    dataset_meta: product_detection.json
    data_source: product_detection

    metrics:
      - type: coco_precision

  - name: ms_coco_single_keypoints
    data_source: val2017
    annotation_conversion:
      converter: mscoco_single_keypoints
      annotation_file: person_keypoints_val2017.json
    annotation: mscoco_single_keypoints.pickle
    dataset_meta: mscoco_single_keypoints.json
    metrics:
      - name: AP
        type: coco_orig_keypoints_precision

  - name: CamVid
    data_source: CamVid
    annotation_conversion:
      converter: camvid
      annotation_file: CamVid/val.txt
    annotation: camvid.pickle
    dataset_meta: camvid.json

  - name: msasl-100
    data_source: msasl/global_crops
    annotation_conversion:
      converter: continuous_clip_action_recognition
      annotation_file: msasl/msasl_100.txt
      data_dir: msasl/global_crops
      out_fps: 15
      clip_length: 16
    annotation: msasl_action_recognition.pickle

  - name: ReDWeb_V1
    data_source: ReDWeb_V1
    annotation_conversion:
      converter: redweb
      data_dir: ReDWeb_V1
      annotation_file: ReDWeb_validation_360.txt
    annotation: mono_depth.pickle

  - name: Kondate_nakayosi
    data_source: Kondate/test_data
    annotation_conversion:
      converter: unicode_character_recognition
      decoding_char_file: Kondate_nakayosi/kondate_nakayosi_char_list.txt
      annotation_file: Kondate_nakayosi/test_img_id_gt.txt
    annotation: kondate_nakayosi_recognition.pickle
    dataset_meta: kondate_nakayosi_recognition.json

  - name: inpainting_free_form_masks
    data_source: VOCdevkit/VOC2012/JPEGImages/
    annotation_conversion:
      converter: inpainting
      images_dir: VOCdevkit/VOC2012/JPEGImages/
      masks_dir: free_form_masks/masks_2k
    annotation: inpainting_voc12_masks2k.pickle

  - name: mrlEyes_2018_01
    annotation_conversion:
      converter: mrlEyes_2018_01
      data_dir: mrlEyes_2018_01
    annotation: mrlEyes_2018_01.pickle
    dataset_meta: mrlEyes_2018_01.json
    data_source: mrlEyes_2018_01

  - name: ms_coco_style_transfer
    data_source: val2017
    annotation_conversion:
      converter: style_transfer
      images_dir: val2017
    metrics:
      - type: psnr
        scale_border: 0
        presenter: print_vector
      - type: ssim
        presenter: print_vector
    annotation: style_trasfer_val2017.pickle

  - name: squad_v1_1_msl384_mql64_ds128_lowercase
    annotation_conversion:
      converter: squad
      testing_file: squad_v1.1/dev-v1.1.json
      max_seq_length: 384
      max_query_length: 64
      doc_stride: 128
      lower_case: true
      vocab_file: vocab.txt

  - name: squad_emb_v1_1_msl384_mql32_lowercase
    annotation_conversion:
      converter: squad_emb
      testing_file: squad_v1.1/dev-v1.1.json
      vocab_file: vocab.txt
      max_seq_length: 384
      max_query_length: 32
      lower_case: true

<<<<<<< HEAD
  - name: SCUT_EPT
    data_source: SCUT_EPT/test
    annotation_conversion:
      converter: unicode_character_recognition
      decoding_char_file: SCUT_EPT/scut_ept_char_list.txt
      annotation_file: SCUT_EPT/test_img_id_gt.txt
    annotation: scut_ept_recognition.pickle
    dataset_meta: scut_ept_recognition.json
=======
  - name: librispeech-test-clean
    data_source: librispeech/test/LibriSpeech/test-clean.wav
    annotation_conversion:
      converter: librispeech
      data_dir: librispeech/test/LibriSpeech/test-clean.wav
    annotation: librispeech-test-clean.pickle
    metrics:
      - name: wer

  - name: librispeech-dev-clean
    data_source: librispeech/dev/LibriSpeech/dev-clean.wav
    annotation_conversion:
      converter: librispeech
      data_dir: librispeech/dev/LibriSpeech/dev-clean.wav
    annotation: librispeech-dev-clean.pickle
    metrics:
      - name: wer

  - name: WMT_en_ru
    annotation_conversion:
      converter: wmt
      input_file: wmt19-ru-en.en.spbpe
      reference_file: wmt19-ru-en.ru.spbpe

      reader:
        type: annotation_features_extractor
        features:
          - source

      preprocessing:
        - type: decode_by_sentence_piece_bpe_tokenizer
          vocabulary_file: tokenizer_src/vocab.json
          merges_file: tokenizer_src/merges.txt

        - type: pad_with_eos
          eos_index: 1
          sequence_len: 192

  - name: WMT_ru_en
    annotation_conversion:
      converter: wmt
      input_file: wmt19-ru-en.ru.spbpe
      reference_file: wmt19-ru-en.en.spbpe

    reader:
      type: annotation_features_extractor
      features:
        - source

    preprocessing:
      - type: decode_by_sentence_piece_bpe_tokenizer
        vocabulary_file: tokenizer_src/vocab.json
        merges_file: tokenizer_src/merges.txt

      - type: pad_with_eos
        eos_index: 1
        sequence_len: 192
>>>>>>> 680a5e3c
<|MERGE_RESOLUTION|>--- conflicted
+++ resolved
@@ -891,7 +891,64 @@
       max_query_length: 32
       lower_case: true
 
-<<<<<<< HEAD
+  - name: librispeech-test-clean
+    data_source: librispeech/test/LibriSpeech/test-clean.wav
+    annotation_conversion:
+      converter: librispeech
+      data_dir: librispeech/test/LibriSpeech/test-clean.wav
+    annotation: librispeech-test-clean.pickle
+    metrics:
+      - name: wer
+
+  - name: librispeech-dev-clean
+    data_source: librispeech/dev/LibriSpeech/dev-clean.wav
+    annotation_conversion:
+      converter: librispeech
+      data_dir: librispeech/dev/LibriSpeech/dev-clean.wav
+    annotation: librispeech-dev-clean.pickle
+    metrics:
+      - name: wer
+
+  - name: WMT_en_ru
+    annotation_conversion:
+      converter: wmt
+      input_file: wmt19-ru-en.en.spbpe
+      reference_file: wmt19-ru-en.ru.spbpe
+
+      reader:
+        type: annotation_features_extractor
+        features:
+          - source
+
+      preprocessing:
+        - type: decode_by_sentence_piece_bpe_tokenizer
+          vocabulary_file: tokenizer_src/vocab.json
+          merges_file: tokenizer_src/merges.txt
+
+        - type: pad_with_eos
+          eos_index: 1
+          sequence_len: 192
+
+  - name: WMT_ru_en
+    annotation_conversion:
+      converter: wmt
+      input_file: wmt19-ru-en.ru.spbpe
+      reference_file: wmt19-ru-en.en.spbpe
+
+    reader:
+      type: annotation_features_extractor
+      features:
+        - source
+
+    preprocessing:
+      - type: decode_by_sentence_piece_bpe_tokenizer
+        vocabulary_file: tokenizer_src/vocab.json
+        merges_file: tokenizer_src/merges.txt
+
+      - type: pad_with_eos
+        eos_index: 1
+        sequence_len: 192
+
   - name: SCUT_EPT
     data_source: SCUT_EPT/test
     annotation_conversion:
@@ -899,63 +956,4 @@
       decoding_char_file: SCUT_EPT/scut_ept_char_list.txt
       annotation_file: SCUT_EPT/test_img_id_gt.txt
     annotation: scut_ept_recognition.pickle
-    dataset_meta: scut_ept_recognition.json
-=======
-  - name: librispeech-test-clean
-    data_source: librispeech/test/LibriSpeech/test-clean.wav
-    annotation_conversion:
-      converter: librispeech
-      data_dir: librispeech/test/LibriSpeech/test-clean.wav
-    annotation: librispeech-test-clean.pickle
-    metrics:
-      - name: wer
-
-  - name: librispeech-dev-clean
-    data_source: librispeech/dev/LibriSpeech/dev-clean.wav
-    annotation_conversion:
-      converter: librispeech
-      data_dir: librispeech/dev/LibriSpeech/dev-clean.wav
-    annotation: librispeech-dev-clean.pickle
-    metrics:
-      - name: wer
-
-  - name: WMT_en_ru
-    annotation_conversion:
-      converter: wmt
-      input_file: wmt19-ru-en.en.spbpe
-      reference_file: wmt19-ru-en.ru.spbpe
-
-      reader:
-        type: annotation_features_extractor
-        features:
-          - source
-
-      preprocessing:
-        - type: decode_by_sentence_piece_bpe_tokenizer
-          vocabulary_file: tokenizer_src/vocab.json
-          merges_file: tokenizer_src/merges.txt
-
-        - type: pad_with_eos
-          eos_index: 1
-          sequence_len: 192
-
-  - name: WMT_ru_en
-    annotation_conversion:
-      converter: wmt
-      input_file: wmt19-ru-en.ru.spbpe
-      reference_file: wmt19-ru-en.en.spbpe
-
-    reader:
-      type: annotation_features_extractor
-      features:
-        - source
-
-    preprocessing:
-      - type: decode_by_sentence_piece_bpe_tokenizer
-        vocabulary_file: tokenizer_src/vocab.json
-        merges_file: tokenizer_src/merges.txt
-
-      - type: pad_with_eos
-        eos_index: 1
-        sequence_len: 192
->>>>>>> 680a5e3c
+    dataset_meta: scut_ept_recognition.json